#!/usr/bin/env python
# -*- coding: utf-8 -*

"""
decomp module
"""

__author__ = 'Janus Juul Eriksen, Technical University of Denmark, DK'
__maintainer__ = 'Janus Juul Eriksen'
__email__ = 'janus@kemi.dtu.dk'
__status__ = 'Development'

import numpy as np
from pyscf import gto, scf, dft
from pyscf.pbc import gto as pbc_gto
from pyscf.pbc import scf as pbc_scf
from pyscf.pbc.lib.kpts_helper import is_zero, gamma_point
from typing import List, Dict, Union, Any


# component keys
<<<<<<< HEAD
COMP_KEYS = ['coul', 'exch', 'kin', 'solvent', 'nuc_att_glob', 'nuc_att_loc', 'nuc_att', 'xc', 'el', 'struct', 'nuc_att_vloc_glob', 'nuc_att_vloc_loc', 'nuc_att_vnlc_glob', 'nuc_att_vnlc_loc']
=======
class CompKeys:
        coul = 'Coul.'
        exch = 'Exch.'
        kin = 'Kin.'
        solvent = 'Solv.'
        nuc_att_glob = 'E_ne (1)'
        nuc_att_loc = 'E_ne (2)'
        nuc_att = 'E_ne'
        xc = 'XC'
        struct = 'Struct.'
        el = 'Elect.'
        tot = 'Total'
        charge_atom = 'Charge'
        atoms = 'Atom'
        orbitals = 'Orbital'
        mo_occ = 'Occup.'
        orbsym = 'Symm.'

>>>>>>> 1b1bfe10

class DecompCls(object):
        """
        this class contains all decomp attributes
        """
        __slots__ = ('mo_basis', 'pop_method', 'mo_init', 'loc_exp', 'part', 'ndo', \
                     'gauge_origin', 'prop', 'write', 'verbose', 'unit', \
                     'res', 'charge_atom', 'dist', 'weights', 'centres')

        def __init__(self, mo_basis: str = 'can', pop_method: str = 'mulliken', \
                     mo_init: str = 'can', loc_exp: int = 2, \
                     part = 'atoms', ndo: bool = False, \
                     gauge_origin: Union[List[Any], np.ndarray] = np.zeros(3), \
                     prop: str = 'energy', write: str = '', verbose: int = 0, unit: str = 'au') -> None:
                """
                init molecule attributes
                """
                # set system defaults
                self.mo_basis = mo_basis
                self.pop_method = pop_method
                self.mo_init = mo_init
                self.loc_exp = loc_exp
                self.part = part
                self.ndo = ndo
                self.gauge_origin = gauge_origin
                self.prop = prop
                self.write = write
                self.verbose = verbose
                self.unit = unit
                # set internal defaults
                self.res: Dict[str, np.ndarray] = {}
                self.charge_atom: np.ndarray = None
                self.dist: np.ndarray = None
                self.weights: np.ndarray = None
                self.centres: np.ndarray = None

def sanity_check(mol: Union[None, gto.Mole, pbc_gto.Cell], \
                 mf: Union[scf.hf.SCF, dft.rks.KohnShamDFT, pbc_scf.RHF], \
                 decomp: DecompCls) -> None:
        """
        this function performs sanity checks of decomp attributes
        """
        # MO basis
        assert decomp.mo_basis in ['can', 'fb', 'pm'], \
            'invalid MO basis. valid choices: `can` (default), `fb`, or `pm`'
        # population scheme
        assert decomp.pop_method in ['mulliken', 'lowdin', 'meta_lowdin', 'becke', 'iao'], \
            'invalid population scheme. valid choices: `mulliken` (default), `lowdin`, `meta_lowdin`, `becke`, or `iao`'
        # MO start guess (for localization)
        assert decomp.mo_init in ['can', 'cholesky', 'ibo'], \
            'invalid MO start guess. valid choices: `can` (default), `cholesky`, or `ibo`'
        # localization exponent
        assert decomp.loc_exp in [2, 4], \
            'invalid MO start guess. valid choices: 2 (default) or 4'
        # partitioning
        assert decomp.part in ['atoms', 'eda', 'orbitals'], \
            'invalid partitioning. valid choices: `atoms` (default), `eda`, or `orbitals`'
        # NDO decomposition
        assert isinstance(decomp.ndo, bool), \
            'invalid NDO argument. must be a bool'
        # gauge origin
        assert isinstance(decomp.gauge_origin, (list, np.ndarray)), \
            'invalid gauge origin. must be a list or numpy array of ints/floats'
        # property
        assert decomp.prop in ['energy', 'dipole'], \
            'invalid property. valid choices: `energy` (default) and `dipole`'
        # write
        assert isinstance(decomp.write, str), \
            'invalid write format argument. must be a str'
        assert decomp.write in ['', 'cube', 'numpy'], \
            'invalid write format. valid choices: `cube` and `numpy`'
        # verbosity
        assert isinstance(decomp.verbose, int), \
            'invalid verbosity. valid choices: 0 <= `verbose` (default: 0)'
        assert 0 <= decomp.verbose, \
            'invalid verbosity. valid choices: 0 <= `verbose` (default: 0)'
<<<<<<< HEAD
        # pbc implementation
        if isinstance(mol, pbc_gto.Cell):
            assert np.shape(mf.kpt) == (3,), \
                'PBC module is in development, only gamma-point methods implemented.'
            assert gamma_point(mf.kpt), \
                'PBC module is in development, only gamma-point methods implemented.'
            assert mol.dimension == 3 or mol.dimension == 1, \
               'PBC module is in development, current implementation treats 1D- and 3D-cells only.' 
            assert decomp.prop == 'energy' and decomp.part in ['atoms', 'eda'], \
                'PBC module is in development. Only gamma-point calculation of energy for 1D- and 3D-periodic systems can be decomposed into atomwise contributions.'
=======
        # unit
        assert isinstance(decomp.unit, str), \
            'invalid unit. valid choices: `au` (default), `kcal_mol`, `ev`, `kj_mol`, or `debye`'

>>>>>>> 1b1bfe10
<|MERGE_RESOLUTION|>--- conflicted
+++ resolved
@@ -19,9 +19,6 @@
 
 
 # component keys
-<<<<<<< HEAD
-COMP_KEYS = ['coul', 'exch', 'kin', 'solvent', 'nuc_att_glob', 'nuc_att_loc', 'nuc_att', 'xc', 'el', 'struct', 'nuc_att_vloc_glob', 'nuc_att_vloc_loc', 'nuc_att_vnlc_glob', 'nuc_att_vnlc_loc']
-=======
 class CompKeys:
         coul = 'Coul.'
         exch = 'Exch.'
@@ -32,6 +29,10 @@
         nuc_att = 'E_ne'
         xc = 'XC'
         struct = 'Struct.'
+        nuc_att_vloc_glob = 'E_ne_loc (1)'
+        nuc_att_vloc_loc = 'E_ne_loc (2)'
+        nuc_att_vnlc_glob = 'E_ne_nl (1)'
+        nuc_att_vnlc_loc = 'E_ne_nl (2)'
         el = 'Elect.'
         tot = 'Total'
         charge_atom = 'Charge'
@@ -39,8 +40,6 @@
         orbitals = 'Orbital'
         mo_occ = 'Occup.'
         orbsym = 'Symm.'
-
->>>>>>> 1b1bfe10
 
 class DecompCls(object):
         """
@@ -77,7 +76,7 @@
                 self.weights: np.ndarray = None
                 self.centres: np.ndarray = None
 
-def sanity_check(mol: Union[None, gto.Mole, pbc_gto.Cell], \
+def sanity_check(mol: Union[gto.Mole, pbc_gto.Cell], \
                  mf: Union[scf.hf.SCF, dft.rks.KohnShamDFT, pbc_scf.RHF], \
                  decomp: DecompCls) -> None:
         """
@@ -117,8 +116,7 @@
             'invalid verbosity. valid choices: 0 <= `verbose` (default: 0)'
         assert 0 <= decomp.verbose, \
             'invalid verbosity. valid choices: 0 <= `verbose` (default: 0)'
-<<<<<<< HEAD
-        # pbc implementation
+        # cell object
         if isinstance(mol, pbc_gto.Cell):
             assert np.shape(mf.kpt) == (3,), \
                 'PBC module is in development, only gamma-point methods implemented.'
@@ -128,9 +126,6 @@
                'PBC module is in development, current implementation treats 1D- and 3D-cells only.' 
             assert decomp.prop == 'energy' and decomp.part in ['atoms', 'eda'], \
                 'PBC module is in development. Only gamma-point calculation of energy for 1D- and 3D-periodic systems can be decomposed into atomwise contributions.'
-=======
         # unit
         assert isinstance(decomp.unit, str), \
             'invalid unit. valid choices: `au` (default), `kcal_mol`, `ev`, `kj_mol`, or `debye`'
-
->>>>>>> 1b1bfe10
